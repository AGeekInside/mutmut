--- conflicted
+++ resolved
@@ -25,7 +25,6 @@
 
 ALL = MutationID(line='%all%', index=-1, line_number=-1)
 
-<<<<<<< HEAD
 
 class ASTPattern(object):
     def __init__(self, source, **definitions):
@@ -130,10 +129,7 @@
 
 
 # We have a global whitelist for constants of the pattern __all__, __version__, etc
-=======
-# We have a global whitelist for constants of the pattern:
-# __all__, __version__, etc
->>>>>>> 8cff16af
+
 dunder_whitelist = [
     'all',
     'version',
@@ -213,13 +209,9 @@
     value = value[len(prefix):]
 
     if value.startswith('"""') or value.startswith("'''"):
-<<<<<<< HEAD
-        return  # We assume here that triple-quoted stuff are docs or other things that mutation is meaningless for
-=======
         # We assume here that triple-quoted stuff are docs or other things
         # that mutation is meaningless for
         return value
->>>>>>> 8cff16af
     return prefix + value[0] + 'XX' + value[1:-1] + 'XX' + value[-1]
 
 
