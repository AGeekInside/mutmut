--- conflicted
+++ resolved
@@ -8,13 +8,12 @@
 from time import time
 
 import pytest
-<<<<<<< HEAD
-=======
+
 from coverage import CoverageData
 
 from mutmut.__main__ import main, python_source_files, popen_streaming_output, \
     CompatTimeoutError, read_coverage_data
->>>>>>> fbca3225
+
 from click.testing import CliRunner
 
 from mutmut.__main__ import main, python_source_files, popen_streaming_output, \
@@ -193,8 +192,7 @@
     popen_streaming_output('python -c "exit(0);"', callback=mock)
     mock.assert_not_called()
 
-
-<<<<<<< HEAD
+    
 def test_compute_return_code():
     # mock of Config for ease of testing
     class MockConfig(Config):
@@ -239,9 +237,9 @@
     assert compute_return_code(MockConfig(1, 1, 0, 1), Exception) == 11
     assert compute_return_code(MockConfig(1, 1, 1, 0), Exception) == 7
     assert compute_return_code(MockConfig(1, 1, 1, 1), Exception) == 15
-=======
+
+    
 @pytest.mark.usefixtures('filesystem')
 def test_read_coverage_data():
     assert read_coverage_data(False) is None
-    assert isinstance(read_coverage_data(True), CoverageData)
->>>>>>> fbca3225
+    assert isinstance(read_coverage_data(True), CoverageData)